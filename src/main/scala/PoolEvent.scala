// Copyright (c) 2021 by Rob Norris
// This software is licensed under the MIT License (MIT).
// For more information see LICENSE or https://opensource.org/licenses/MIT

package org.tpolecat.poolparty

import cats._
import cats.effect.{ Clock, Resource }
import cats.syntax.all._

import java.time.Instant
import scala.concurrent.duration._

/**
 * Pool lifecycle events, for pools that yield values of type `A`. All events have an identifier
 * associated with the pool instance, which will be unique per resource constructed via
 * `PooledResourceBuilder.build`.
 */
sealed trait PoolEvent[+A] {
  /** Unique identifier associated with this pool */
  def poolId: Long
}
object PoolEvent {

  /**
   * Event indicating that an instance has been requested (typicallly via a call to `.use`).
   * @param poolId unique identifier associated with this pool
   * @param requestId unique identifier associated with this request
   * @param created point in time when the request was made
   */
  case class Request(poolId: Long, requestId: Long, created: Instant) extends PoolEvent[Nothing] {
    private[poolparty] def completion[F[_]: Functor: Clock, A](instanceId: Long, instance: A): F[Completion[A]] =
      Clock[F].realTime.map(t => Completion(poolId, requestId, instanceId, instance, t - created.toEpochMilli.millis))
  }
  object Request {
    private[poolparty] def apply[F[_]: Apply: Counter: Clock](poolId: Long): F[Request] =
      (Counter[F].next("request"), Clock[F].realTime.map(d => Instant.ofEpochMilli(d.length))).mapN(Request(poolId, _, _))
  }

  /**
   * Event indicating that an instance has been allocated from the underlying resource.
   * @param poolId unique identifier associated with this pool
   * @param requestId unique identifier associated with this request
   * @param instanceId unique identifier associated with this instance
   * @param instance the pooled instance
   */
  case class Allocation[A](poolId: Long, requestId: Long, instanceId: Long, instance: A) extends PoolEvent[A]

  /**
   * Event indicating that a request has been completed with the given instance. The `elapsedTime`
   * member indicates how long the requesting fiber was blocked awaiting availability.
   * @param poolId unique identifier associated with this pool
   * @param requestId unique identifier associated with this request
   * @param instanceId unique identifier associated with this instance
   * @param instance the pooled instance
   * @param elapsedTime elapsed time between the request and its completion
   */
  case class Completion[A](poolId: Long, requestId: Long, instanceId: Long, instance: A, elapsedTime: FiniteDuration) extends PoolEvent[A]

  /**
   * Event indicating that an instance has been released (typically via a call to `.use`
   * completing).
   * @param poolId unique identifier associated with this pool
   * @param instanceId unique identifier associated with this instance
   * @param instance the pooled instance
   */
  case class Release[A](poolId: Long, instanceId: Long, instance: A) extends PoolEvent[Nothing]

  /**
   * Event indicating that a released instance is still valid and has been placed back in the pool.
   * @param poolId unique identifier associated with this pool
   * @param instanceId unique identifier associated with this instance
   * @param instance the pooled instance
   */
  case class Recycle[A](poolId: Long, instanceId: Long, instance: A) extends PoolEvent[Nothing]

  /**
   * Event indicating that the health check for a released instance has failed with an exception.
   * The associated instance will be finalized if possible.
   * @param poolId unique identifier associated with this pool
   * @param instanceId unique identifier associated with this instance
   * @param instance the pooled instance
   * @param exception the associated failure
   */
  case class HealthCheckFailure[A](poolId: Long, instanceId: Long, instance: A, exception: Throwable) extends PoolEvent[A]

  /**
   * Event indicating that a released instance has been successfully finalized, either because the
<<<<<<< HEAD
   * health check yieled `false` or because the pool itself is being shut down.
   * @param poolId unique identifier associated with this pool
=======
   * health check yielded `false` or because the pool itself is being shut down.
>>>>>>> 49812a4f
   * @param instanceId unique identifier associated with this instance
   * @param instance the pooled instance
   */
  case class Finalize[A](poolId: Long, instanceId: Long, instance: A) extends PoolEvent[A]

  /**
   * Event indicating that finalization for a released instance has failed with an exception, which
   * may or may not be a problem, depending on the underlying resource. The associated instance will
   * be discarded.
   * @param poolId unique identifier associated with this pool
   * @param instanceId unique identifier associated with this instance
   * @param instance the pooled instance
   * @param exception the associated failure
   */
  case class FinalizerFailure[A](poolId: Long, instanceId: Long, instance: A, exception: Throwable) extends PoolEvent[A]

}<|MERGE_RESOLUTION|>--- conflicted
+++ resolved
@@ -86,12 +86,8 @@
 
   /**
    * Event indicating that a released instance has been successfully finalized, either because the
-<<<<<<< HEAD
-   * health check yieled `false` or because the pool itself is being shut down.
+   * health check yielded `false` or because the pool itself is being shut down.
    * @param poolId unique identifier associated with this pool
-=======
-   * health check yielded `false` or because the pool itself is being shut down.
->>>>>>> 49812a4f
    * @param instanceId unique identifier associated with this instance
    * @param instance the pooled instance
    */
